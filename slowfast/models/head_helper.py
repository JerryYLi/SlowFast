--- conflicted
+++ resolved
@@ -561,8 +561,14 @@
         x = self.projection(x)
 
         if not self.training:
-<<<<<<< HEAD
-            x = self.act(x)
+            if self.act is not None:
+                x = self.act(x)
+            # Performs fully convlutional inference.
+            if x.ndim == 5 and x.shape[1:4] > torch.Size([1, 1, 1]):
+                x = x.mean([1, 2, 3])
+
+        x = x.view(x.shape[0], -1)
+
         return x
 
 
@@ -641,14 +647,4 @@
             x = self.dropout(x)
         x = self.projection(x)
         x = self.act(x)
-=======
-            if self.act is not None:
-                x = self.act(x)
-            # Performs fully convlutional inference.
-            if x.ndim == 5 and x.shape[1:4] > torch.Size([1, 1, 1]):
-                x = x.mean([1, 2, 3])
-
-        x = x.view(x.shape[0], -1)
-
->>>>>>> 1aebd71a
         return x