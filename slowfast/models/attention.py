#!/usr/bin/env python3
# Copyright (c) Facebook, Inc. and its affiliates. All Rights Reserved.


import numpy
import torch
import torch.nn as nn
import torch.nn.functional as F
from torch.nn.init import trunc_normal_

from slowfast.models.common import DropPath, Mlp


def attention_pool(tensor, pool, thw_shape, has_cls_embed=True, norm=None):
    if pool is None:
        return tensor, thw_shape
    tensor_dim = tensor.ndim
    if tensor_dim == 4:
        pass
    elif tensor_dim == 3:
        tensor = tensor.unsqueeze(1)
    else:
        raise NotImplementedError(f"Unsupported input dimension {tensor.shape}")

    if has_cls_embed:
        cls_tok, tensor = tensor[:, :, :1, :], tensor[:, :, 1:, :]

    B, N, L, C = tensor.shape
    T, H, W = thw_shape
    tensor = (
        tensor.reshape(B * N, T, H, W, C).permute(0, 4, 1, 2, 3).contiguous()
    )

    tensor = pool(tensor)

    thw_shape = [tensor.shape[2], tensor.shape[3], tensor.shape[4]]
    L_pooled = tensor.shape[2] * tensor.shape[3] * tensor.shape[4]
    tensor = tensor.reshape(B, N, C, L_pooled).transpose(2, 3)
    if has_cls_embed:
        tensor = torch.cat((cls_tok, tensor), dim=2)
    if norm is not None:
        tensor = norm(tensor)
    # Assert tensor_dim in [3, 4]
    if tensor_dim == 4:
        pass
    else:  #  tensor_dim == 3:
        tensor = tensor.squeeze(1)
    return tensor, thw_shape


def get_rel_pos(rel_pos, d):
    if isinstance(d, int):
        ori_d = rel_pos.shape[0]
        if ori_d == d:
            return rel_pos
        else:
            # Interpolate rel pos.
            new_pos_embed = F.interpolate(
                rel_pos.reshape(1, ori_d, -1).permute(0, 2, 1),
                size=d,
                mode="linear",
            )

            return new_pos_embed.reshape(-1, d).permute(1, 0)


def cal_rel_pos_spatial(
    attn, q, k, has_cls_embed, q_shape, k_shape, rel_pos_h, rel_pos_w
):
    """
    Decomposed Spatial Relative Positional Embeddings.
    """
    sp_idx = 1 if has_cls_embed else 0
    q_t, q_h, q_w = q_shape
    k_t, k_h, k_w = k_shape
    dh = int(2 * max(q_h, k_h) - 1)
    dw = int(2 * max(q_w, k_w) - 1)

    # Scale up rel pos if shapes for q and k are different.
    q_h_ratio = max(k_h / q_h, 1.0)
    k_h_ratio = max(q_h / k_h, 1.0)
    dist_h = (
        torch.arange(q_h)[:, None] * q_h_ratio
        - torch.arange(k_h)[None, :] * k_h_ratio
    )
    dist_h += (k_h - 1) * k_h_ratio
    q_w_ratio = max(k_w / q_w, 1.0)
    k_w_ratio = max(q_w / k_w, 1.0)
    dist_w = (
        torch.arange(q_w)[:, None] * q_w_ratio
        - torch.arange(k_w)[None, :] * k_w_ratio
    )
    dist_w += (k_w - 1) * k_w_ratio

    # Intepolate rel pos if needed.
    rel_pos_h = get_rel_pos(rel_pos_h, dh)
    rel_pos_w = get_rel_pos(rel_pos_w, dw)
    Rh = rel_pos_h[dist_h.long()]
    Rw = rel_pos_w[dist_w.long()]

    B, n_head, q_N, dim = q.shape

    r_q = q[:, :, sp_idx:].reshape(B, n_head, q_t, q_h, q_w, dim)
    rel_h_q = torch.einsum(
        "bythwc,hkc->bythwk", r_q, Rh
    )  # [B, H, q_t, qh, qw, k_h]
    rel_w_q = torch.einsum(
        "bythwc,wkc->bythwk", r_q, Rw
    )  # [B, H, q_t, qh, qw, k_w]

    attn[:, :, sp_idx:, sp_idx:] = (
        attn[:, :, sp_idx:, sp_idx:].view(B, -1, q_t, q_h, q_w, k_t, k_h, k_w)
        + rel_h_q[:, :, :, :, :, None, :, None]
        + rel_w_q[:, :, :, :, :, None, None, :]
    ).view(B, -1, q_t * q_h * q_w, k_t * k_h * k_w)

    return attn


def cal_rel_pos_temporal(attn, q, has_cls_embed, q_shape, k_shape, rel_pos_t):
    """
    Temporal Relative Positional Embeddings.
    """
    sp_idx = 1 if has_cls_embed else 0
    q_t, q_h, q_w = q_shape
    k_t, k_h, k_w = k_shape
    dt = int(2 * max(q_t, k_t) - 1)
    # Intepolate rel pos if needed.
    rel_pos_t = get_rel_pos(rel_pos_t, dt)

    # Scale up rel pos if shapes for q and k are different.
    q_t_ratio = max(k_t / q_t, 1.0)
    k_t_ratio = max(q_t / k_t, 1.0)
    dist_t = (
        torch.arange(q_t)[:, None] * q_t_ratio
        - torch.arange(k_t)[None, :] * k_t_ratio
    )
    dist_t += (k_t - 1) * k_t_ratio
    Rt = rel_pos_t[dist_t.long()]

    B, n_head, q_N, dim = q.shape

    r_q = q[:, :, sp_idx:].reshape(B, n_head, q_t, q_h, q_w, dim)
    # [B, H, q_t, q_h, q_w, dim] -> [q_t, B, H, q_h, q_w, dim] -> [q_t, B*H*q_h*q_w, dim]
    r_q = r_q.permute(2, 0, 1, 3, 4, 5).reshape(
        q_t, B * n_head * q_h * q_w, dim
    )

    # [q_t, B*H*q_h*q_w, dim] * [q_t, dim, k_t] = [q_t, B*H*q_h*q_w, k_t] -> [B*H*q_h*q_w, q_t, k_t]
    rel = torch.matmul(r_q, Rt.transpose(1, 2)).transpose(0, 1)
    # [B*H*q_h*q_w, q_t, k_t] -> [B, H, q_t, q_h, q_w, k_t]
    rel = rel.view(B, n_head, q_h, q_w, q_t, k_t).permute(0, 1, 4, 2, 3, 5)

    attn[:, :, sp_idx:, sp_idx:] = (
        attn[:, :, sp_idx:, sp_idx:].view(B, -1, q_t, q_h, q_w, k_t, k_h, k_w)
        + rel[:, :, :, :, :, :, None, None]
    ).view(B, -1, q_t * q_h * q_w, k_t * k_h * k_w)

    return attn


class MultiScaleAttention(nn.Module):
    def __init__(
        self,
        dim,
        dim_out,
        input_size,
        num_heads=8,
        qkv_bias=False,
        drop_rate=0.0,
        kernel_q=(1, 1, 1),
        kernel_kv=(1, 1, 1),
        stride_q=(1, 1, 1),
        stride_kv=(1, 1, 1),
        norm_layer=nn.LayerNorm,
        has_cls_embed=True,
        # Options include `conv`, `avg`, and `max`.
        mode="conv",
        # If True, perform pool before projection.
        pool_first=False,
        rel_pos_spatial=False,
        rel_pos_temporal=False,
        rel_pos_zero_init=False,
        residual_pooling=False,
        separate_qkv=False,
    ):
        super().__init__()
        self.pool_first = pool_first
        self.separate_qkv = separate_qkv
        self.drop_rate = drop_rate
        self.num_heads = num_heads
        self.dim_out = dim_out
        head_dim = dim_out // num_heads
        self.scale = head_dim**-0.5
        self.has_cls_embed = has_cls_embed
        padding_q = [int(q // 2) for q in kernel_q]
        padding_kv = [int(kv // 2) for kv in kernel_kv]

        if pool_first or separate_qkv:
            self.q = nn.Linear(dim, dim_out, bias=qkv_bias)
            self.k = nn.Linear(dim, dim_out, bias=qkv_bias)
            self.v = nn.Linear(dim, dim_out, bias=qkv_bias)
        else:
            self.qkv = nn.Linear(dim, dim_out * 3, bias=qkv_bias)

        self.proj = nn.Linear(dim_out, dim_out)
        if drop_rate > 0.0:
            self.proj_drop = nn.Dropout(drop_rate)

        # Skip pooling with kernel and stride size of (1, 1, 1).
        if numpy.prod(kernel_q) == 1 and numpy.prod(stride_q) == 1:
            kernel_q = ()
        if numpy.prod(kernel_kv) == 1 and numpy.prod(stride_kv) == 1:
            kernel_kv = ()
        self.mode = mode

        if mode in ("avg", "max"):
            pool_op = nn.MaxPool3d if mode == "max" else nn.AvgPool3d
            self.pool_q = (
                pool_op(kernel_q, stride_q, padding_q, ceil_mode=False)
                if len(kernel_q) > 0
                else None
            )
            self.pool_k = (
                pool_op(kernel_kv, stride_kv, padding_kv, ceil_mode=False)
                if len(kernel_kv) > 0
                else None
            )
            self.pool_v = (
                pool_op(kernel_kv, stride_kv, padding_kv, ceil_mode=False)
                if len(kernel_kv) > 0
                else None
            )
        elif mode == "conv" or mode == "conv_unshared":
            if pool_first:
                dim_conv = dim // num_heads if mode == "conv" else dim
            else:
                dim_conv = dim_out // num_heads if mode == "conv" else dim_out
            self.pool_q = (
                nn.Conv3d(
                    dim_conv,
                    dim_conv,
                    kernel_q,
                    stride=stride_q,
                    padding=padding_q,
                    groups=dim_conv,
                    bias=False,
                )
                if len(kernel_q) > 0
                else None
            )
            self.norm_q = norm_layer(dim_conv) if len(kernel_q) > 0 else None
            self.pool_k = (
                nn.Conv3d(
                    dim_conv,
                    dim_conv,
                    kernel_kv,
                    stride=stride_kv,
                    padding=padding_kv,
                    groups=dim_conv,
                    bias=False,
                )
                if len(kernel_kv) > 0
                else None
            )
            self.norm_k = norm_layer(dim_conv) if len(kernel_kv) > 0 else None
            self.pool_v = (
                nn.Conv3d(
                    dim_conv,
                    dim_conv,
                    kernel_kv,
                    stride=stride_kv,
                    padding=padding_kv,
                    groups=dim_conv,
                    bias=False,
                )
                if len(kernel_kv) > 0
                else None
            )
            self.norm_v = norm_layer(dim_conv) if len(kernel_kv) > 0 else None
        else:
            raise NotImplementedError(f"Unsupported model {mode}")

<<<<<<< HEAD
    def forward(self, x, thw_shape, ret_attn):
        B, N, C = x.shape
=======
        self.rel_pos_spatial = rel_pos_spatial
        self.rel_pos_temporal = rel_pos_temporal
        if self.rel_pos_spatial:
            assert input_size[1] == input_size[2]
            size = input_size[1]
            q_size = size // stride_q[1] if len(stride_q) > 0 else size
            kv_size = size // stride_kv[1] if len(stride_kv) > 0 else size
            rel_sp_dim = 2 * max(q_size, kv_size) - 1

            self.rel_pos_h = nn.Parameter(torch.zeros(rel_sp_dim, head_dim))
            self.rel_pos_w = nn.Parameter(torch.zeros(rel_sp_dim, head_dim))
            if not rel_pos_zero_init:
                trunc_normal_(self.rel_pos_h, std=0.02)
                trunc_normal_(self.rel_pos_w, std=0.02)
        if self.rel_pos_temporal:
            self.rel_pos_t = nn.Parameter(
                torch.zeros(2 * input_size[0] - 1, head_dim)
            )
            if not rel_pos_zero_init:
                trunc_normal_(self.rel_pos_t, std=0.02)

        self.residual_pooling = residual_pooling

    def forward(self, x, thw_shape):
        B, N, _ = x.shape

>>>>>>> 1aebd71a
        if self.pool_first:
            if self.mode == "conv_unshared":
                fold_dim = 1
            else:
                fold_dim = self.num_heads
            x = x.reshape(B, N, fold_dim, -1).permute(0, 2, 1, 3)
            q = k = v = x
        else:
            assert self.mode != "conv_unshared"
            if not self.separate_qkv:
                qkv = (
                    self.qkv(x)
                    .reshape(B, N, 3, self.num_heads, -1)
                    .permute(2, 0, 3, 1, 4)
                )
                q, k, v = qkv[0], qkv[1], qkv[2]
            else:
                q = k = v = x
                q = (
                    self.q(q)
                    .reshape(B, N, self.num_heads, -1)
                    .permute(0, 2, 1, 3)
                )
                k = (
                    self.k(k)
                    .reshape(B, N, self.num_heads, -1)
                    .permute(0, 2, 1, 3)
                )
                v = (
                    self.v(v)
                    .reshape(B, N, self.num_heads, -1)
                    .permute(0, 2, 1, 3)
                )

        q, q_shape = attention_pool(
            q,
            self.pool_q,
            thw_shape,
            has_cls_embed=self.has_cls_embed,
            norm=self.norm_q if hasattr(self, "norm_q") else None,
        )
        k, k_shape = attention_pool(
            k,
            self.pool_k,
            thw_shape,
            has_cls_embed=self.has_cls_embed,
            norm=self.norm_k if hasattr(self, "norm_k") else None,
        )
        v, v_shape = attention_pool(
            v,
            self.pool_v,
            thw_shape,
            has_cls_embed=self.has_cls_embed,
            norm=self.norm_v if hasattr(self, "norm_v") else None,
        )

        if self.pool_first:
            q_N = (
                numpy.prod(q_shape) + 1
                if self.has_cls_embed
                else numpy.prod(q_shape)
            )
            k_N = (
                numpy.prod(k_shape) + 1
                if self.has_cls_embed
                else numpy.prod(k_shape)
            )
            v_N = (
                numpy.prod(v_shape) + 1
                if self.has_cls_embed
                else numpy.prod(v_shape)
            )

            q = q.permute(0, 2, 1, 3).reshape(B, q_N, -1)
            q = (
                self.q(q)
                .reshape(B, q_N, self.num_heads, -1)
                .permute(0, 2, 1, 3)
            )

            v = v.permute(0, 2, 1, 3).reshape(B, v_N, -1)
            v = (
                self.v(v)
                .reshape(B, v_N, self.num_heads, -1)
                .permute(0, 2, 1, 3)
            )

            k = k.permute(0, 2, 1, 3).reshape(B, k_N, -1)
            k = (
                self.k(k)
                .reshape(B, k_N, self.num_heads, -1)
                .permute(0, 2, 1, 3)
            )

        N = q.shape[2]
        attn = (q * self.scale) @ k.transpose(-2, -1)
        if self.rel_pos_spatial:
            attn = cal_rel_pos_spatial(
                attn,
                q,
                k,
                self.has_cls_embed,
                q_shape,
                k_shape,
                self.rel_pos_h,
                self.rel_pos_w,
            )

        if self.rel_pos_temporal:
            attn = cal_rel_pos_temporal(
                attn,
                q,
                self.has_cls_embed,
                q_shape,
                k_shape,
                self.rel_pos_t,
            )
        attn = attn.softmax(dim=-1)

        x = attn @ v

        if self.residual_pooling:
            if self.has_cls_embed:
                x[:, :, 1:, :] += q[:, :, 1:, :]
            else:
                x = x + q

        x = x.transpose(1, 2).reshape(B, -1, self.dim_out)
        x = self.proj(x)

        if self.drop_rate > 0.0:
            x = self.proj_drop(x)
        if ret_attn:
            return x, q_shape, (attn, k_shape)
        else:
            return x, q_shape, None


class MultiScaleBlock(nn.Module):
    def __init__(
        self,
        dim,
        dim_out,
        num_heads,
        input_size,
        mlp_ratio=4.0,
        qkv_bias=False,
        qk_scale=None,
        drop_rate=0.0,
        drop_path=0.0,
        act_layer=nn.GELU,
        norm_layer=nn.LayerNorm,
        up_rate=None,
        kernel_q=(1, 1, 1),
        kernel_kv=(1, 1, 1),
        stride_q=(1, 1, 1),
        stride_kv=(1, 1, 1),
        mode="conv",
        has_cls_embed=True,
        pool_first=False,
        rel_pos_spatial=False,
        rel_pos_temporal=False,
        rel_pos_zero_init=False,
        residual_pooling=False,
        dim_mul_in_att=False,
        separate_qkv=False,
    ):
        super().__init__()
        self.dim = dim
        self.dim_out = dim_out
        self.norm1 = norm_layer(dim)
        self.dim_mul_in_att = dim_mul_in_att
        kernel_skip = [s + 1 if s > 1 else s for s in stride_q]
        stride_skip = stride_q
        padding_skip = [int(skip // 2) for skip in kernel_skip]
        att_dim = dim_out if dim_mul_in_att else dim
        self.attn = MultiScaleAttention(
            dim,
            att_dim,
            num_heads=num_heads,
            input_size=input_size,
            qkv_bias=qkv_bias,
            drop_rate=drop_rate,
            kernel_q=kernel_q,
            kernel_kv=kernel_kv,
            stride_q=stride_q,
            stride_kv=stride_kv,
            norm_layer=norm_layer,
            has_cls_embed=has_cls_embed,
            mode=mode,
            pool_first=pool_first,
            rel_pos_spatial=rel_pos_spatial,
            rel_pos_temporal=rel_pos_temporal,
            rel_pos_zero_init=rel_pos_zero_init,
            residual_pooling=residual_pooling,
            separate_qkv=separate_qkv,
        )
        self.drop_path = (
            DropPath(drop_path) if drop_path > 0.0 else nn.Identity()
        )
        self.norm2 = norm_layer(att_dim)
        mlp_hidden_dim = int(att_dim * mlp_ratio)
        self.has_cls_embed = has_cls_embed
        # TODO: check the use case for up_rate, and merge the following lines
        if up_rate is not None and up_rate > 1:
            mlp_dim_out = dim * up_rate
        else:
            mlp_dim_out = dim_out
        self.mlp = Mlp(
            in_features=att_dim,
            hidden_features=mlp_hidden_dim,
            out_features=mlp_dim_out,
            act_layer=act_layer,
            drop_rate=drop_rate,
        )
        if dim != dim_out:
            self.proj = nn.Linear(dim, dim_out)

        self.pool_skip = (
            nn.MaxPool3d(
                kernel_skip, stride_skip, padding_skip, ceil_mode=False
            )
            if len(kernel_skip) > 0
            else None
        )

<<<<<<< HEAD
    def forward(self, x, thw_shape, ret_attn=False):
        x_block, thw_shape_new, _ = self.attn(self.norm1(x), thw_shape, ret_attn)
=======
    def forward(self, x, thw_shape):
        x_norm = self.norm1(x)
        x_block, thw_shape_new = self.attn(x_norm, thw_shape)
        if self.dim_mul_in_att and self.dim != self.dim_out:
            x = self.proj(x_norm)
>>>>>>> 1aebd71a
        x_res, _ = attention_pool(
            x, self.pool_skip, thw_shape, has_cls_embed=self.has_cls_embed
        )
        x = x_res + self.drop_path(x_block)
        x_norm = self.norm2(x)
        x_mlp = self.mlp(x_norm)
        if not self.dim_mul_in_att and self.dim != self.dim_out:
            x = self.proj(x_norm)
        x = x + self.drop_path(x_mlp)
        return x, thw_shape_new<|MERGE_RESOLUTION|>--- conflicted
+++ resolved
@@ -281,10 +281,6 @@
         else:
             raise NotImplementedError(f"Unsupported model {mode}")
 
-<<<<<<< HEAD
-    def forward(self, x, thw_shape, ret_attn):
-        B, N, C = x.shape
-=======
         self.rel_pos_spatial = rel_pos_spatial
         self.rel_pos_temporal = rel_pos_temporal
         if self.rel_pos_spatial:
@@ -308,10 +304,9 @@
 
         self.residual_pooling = residual_pooling
 
-    def forward(self, x, thw_shape):
+    def forward(self, x, thw_shape, ret_attn):
         B, N, _ = x.shape
 
->>>>>>> 1aebd71a
         if self.pool_first:
             if self.mode == "conv_unshared":
                 fold_dim = 1
@@ -538,16 +533,11 @@
             else None
         )
 
-<<<<<<< HEAD
     def forward(self, x, thw_shape, ret_attn=False):
-        x_block, thw_shape_new, _ = self.attn(self.norm1(x), thw_shape, ret_attn)
-=======
-    def forward(self, x, thw_shape):
         x_norm = self.norm1(x)
-        x_block, thw_shape_new = self.attn(x_norm, thw_shape)
+        x_block, thw_shape_new, _ = self.attn(x_norm, thw_shape,  ret_attn)
         if self.dim_mul_in_att and self.dim != self.dim_out:
             x = self.proj(x_norm)
->>>>>>> 1aebd71a
         x_res, _ = attention_pool(
             x, self.pool_skip, thw_shape, has_cls_embed=self.has_cls_embed
         )
